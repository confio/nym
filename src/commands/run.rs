--- conflicted
+++ resolved
@@ -27,7 +27,6 @@
     // Grab the network topology from the remote directory server
     let topology = get_topology(is_local);
 
-<<<<<<< HEAD
     //    // Grab the network topology from the remote directory server
     //    let topology = get_topology();
     //
@@ -69,49 +68,47 @@
     //            }
     //        }
     //    })
-=======
-    // Create the runtime, probably later move it to Client struct itself?
-    let mut rt = Runtime::new().unwrap();
-
-    // Spawn the root task
-    rt.block_on(async {
-        let start = Instant::now() + Duration::from_nanos(1000);
-        let mut interval = interval_at(start, Duration::from_millis(1000));
-        let mut i: usize = 0;
-        loop {
-            interval.tick().await;
-            let message = format!("Hello, Sphinx {}", i).as_bytes().to_vec();
-
-            let route_len = 2;
-
-            // data needed to generate a new Sphinx packet
-            let route = route_from(&topology, route_len);
-            let destination = get_destination();
-            let delays = sphinx::header::delays::generate(route_len);
-
-            // build the packet
-            let packet =
-                sphinx::SphinxPacket::new(message, &route[..], &destination, &delays).unwrap();
-
-            // send to mixnet
-            let mix_client = MixClient::new();
-            mix_client
-                .send(packet, route.first().unwrap())
-                .await
-                .unwrap();
-            println!("packet sent:  {:?}", i);
-            i += 1;
-
-            // retrieve messages every now and then
-            if i % 3 == 0 {
-                interval.tick().await;
-                println!("going to retrieve messages!");
-                let provider_client = ProviderClient::new();
-                provider_client.retrieve_messages().await.unwrap();
-            }
-        }
-    })
->>>>>>> 82cf0502
+    //    // Create the runtime, probably later move it to Client struct itself?
+    //    let mut rt = Runtime::new().unwrap();
+    //
+    //    // Spawn the root task
+    //    rt.block_on(async {
+    //        let start = Instant::now() + Duration::from_nanos(1000);
+    //        let mut interval = interval_at(start, Duration::from_millis(1000));
+    //        let mut i: usize = 0;
+    //        loop {
+    //            interval.tick().await;
+    //            let message = format!("Hello, Sphinx {}", i).as_bytes().to_vec();
+    //
+    //            let route_len = 2;
+    //
+    //            // data needed to generate a new Sphinx packet
+    //            let route = route_from(&topology, route_len);
+    //            let destination = get_destination();
+    //            let delays = sphinx::header::delays::generate(route_len);
+    //
+    //            // build the packet
+    //            let packet =
+    //                sphinx::SphinxPacket::new(message, &route[..], &destination, &delays).unwrap();
+    //
+    //            // send to mixnet
+    //            let mix_client = MixClient::new();
+    //            mix_client
+    //                .send(packet, route.first().unwrap())
+    //                .await
+    //                .unwrap();
+    //            println!("packet sent:  {:?}", i);
+    //            i += 1;
+    //
+    //            // retrieve messages every now and then
+    //            if i % 3 == 0 {
+    //                interval.tick().await;
+    //                println!("going to retrieve messages!");
+    //                let provider_client = ProviderClient::new();
+    //                provider_client.retrieve_messages().await.unwrap();
+    //            }
+    //        }
+    //    })
 }
 
 fn get_topology(is_local: bool) -> Topology {
